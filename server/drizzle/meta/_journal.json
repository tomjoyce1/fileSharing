{
  "version": "7",
  "dialect": "sqlite",
  "entries": [
    {
      "idx": 0,
      "version": "6",
<<<<<<< HEAD
      "when": 1748857084730,
      "tag": "0000_huge_may_parker",
=======
      "when": 1748807623145,
      "tag": "0000_slim_kabuki",
>>>>>>> bac1ab92
      "breakpoints": true
    }
  ]
}<|MERGE_RESOLUTION|>--- conflicted
+++ resolved
@@ -5,13 +5,8 @@
     {
       "idx": 0,
       "version": "6",
-<<<<<<< HEAD
-      "when": 1748857084730,
-      "tag": "0000_huge_may_parker",
-=======
       "when": 1748807623145,
       "tag": "0000_slim_kabuki",
->>>>>>> bac1ab92
       "breakpoints": true
     }
   ]
