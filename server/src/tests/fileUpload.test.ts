import { expect, test, describe } from "bun:test";
import { getTestHarness } from "./setup";

describe("File Upload API", () => {
  const harness = getTestHarness();

  test("successful file upload with encryption", async () => {
    await harness.createUser("testuser");

    const originalContent = "test file content";
    const metadata = {
      name: "test.txt",
      size_bytes: originalContent.length,
    };

<<<<<<< HEAD
    return await fetch(`${serverUrl}/api/fs/upload`, {
      method: "POST",
      headers: { ...defaultHeaders, ...headerOverrides },
      body: JSON.stringify(requestBody),
    });
  }

  async function makeRequestWithCustomTimestamp(
    requestBody: any,
    timestamp: string
  ) {
    const canonicalRequestString = `${
      testUser.username
    }|${timestamp}|POST|/api/fs/upload|${JSON.stringify(requestBody)}`;

    const requestPreSig = nodeSign(
      null,
      Buffer.from(canonicalRequestString),
      testUserKeyBundle.private.preQuantum.identitySigning.privateKey
    ).toString("base64");

    const requestPostSig = Buffer.from(
      ml_dsa87.sign(
        testUserKeyBundle.private.postQuantum.identitySigning.privateKey,
        Buffer.from(canonicalRequestString)
      )
    ).toString("base64");

    const requestSignature = `${requestPreSig}||${requestPostSig}`;

    return await fetch(`${serverUrl}/api/fs/upload`, {
      method: "POST",
      headers: {
        "Content-Type": "application/json",
        "X-Username": testUser.username,
        "X-Timestamp": timestamp,
        "X-Signature": requestSignature,
      },
      body: JSON.stringify(requestBody),
    });
  }

  async function expectSuccessfulUpload(response: Response) {
    const responseData = (await response.json()) as any;
    expect(response.status).toBe(201);
    expect(responseData.message).toBe("File uploaded successfully");

    // verify database record
    const files = await testDb.select().from(filesTable);
    expect(files).toHaveLength(1);

    const file = files[0];
    if (!file) throw new Error("File record not found");
    expect(file.owner_user_id).toBe(testUser.user_id);
    expect(file.storage_path).toContain("encrypted-drive");
    expect(file.storage_path).toContain(".enc");
    expect(file.metadata.length).toBeGreaterThan(0);

    return file;
  }

  async function expectUnauthorized(response: Response) {
    const responseData = (await response.json()) as any;
    expect(response.status).toBe(401);
    expect(responseData.message).toBe("Unauthorized d");

    // verify no database record was created
    const files = await testDb.select().from(filesTable);
    expect(files).toHaveLength(0);
  }

  async function expectBadRequest(response: Response) {
    const responseData = (await response.json()) as any;
    expect(response.status).toBe(400);
    expect(responseData.errors).toBeDefined();

    // verify no file was created
    const files = await testDb.select().from(filesTable);
    expect(files).toHaveLength(0);
  }

  test("successful file upload with encryption", async () => {
    const originalContent = "test file content";
    const encrypted = createEncryptedFileContent(originalContent);
    const requestBody = createUploadRequestBody(
      encrypted.encrypted_file_content,
      encrypted.encrypted_metadata,
      testUser,
      testUserKeyBundle
=======
    const uploadResult = await harness.uploadFile(
      "testuser",
      originalContent,
      metadata
>>>>>>> bac1ab92
    );
    expect(uploadResult.file_id).toBeGreaterThan(0);

    // verify we can decrypt it back to original content
    const decryptedContent = harness.decryptFileContent(
      uploadResult.test_data.encrypted_file_content,
      uploadResult.test_data.client_data
    );
    expect(decryptedContent).toBe(originalContent);
  });

  test("large file upload (1MB)", async () => {
    await harness.createUser("testuser");

    const sizeInMB = 1;
    const sizeInBytes = sizeInMB * 1024 * 1024;
    const largeContent = "a".repeat(sizeInBytes);
    const metadata = {
      name: "large-test-1mb.bin",
      size_bytes: sizeInBytes,
    };

    const uploadResult = await harness.uploadFile(
      "testuser",
      largeContent,
      metadata
    );
    expect(uploadResult.file_id).toBeGreaterThan(0);

    // verify content integrity
    const decryptedContent = harness.decryptFileContent(
      uploadResult.test_data.encrypted_file_content,
      uploadResult.test_data.client_data
    );
    expect(decryptedContent.length).toBe(sizeInBytes);
    expect(decryptedContent).toBe(largeContent);
  });

  test("metadata with special characters", async () => {
    await harness.createUser("testuser");

    const fileContent = "test content with special metadata";
    const metadata = {
      name: "файл с русскими символами.pdf",
      size_bytes: fileContent.length,
    };

    const uploadResult = await harness.uploadFile(
      "testuser",
      fileContent,
      metadata
    );
    expect(uploadResult.file_id).toBeGreaterThan(0);

    // verify metadata is preserved
    const decryptedContent = harness.decryptFileContent(
      uploadResult.test_data.encrypted_file_content,
      uploadResult.test_data.client_data
    );
    expect(decryptedContent).toBe(fileContent);
  });

  test("multiple file uploads by same user", async () => {
    await harness.createUser("testuser");

    const files = [
      { content: "first file content", filename: "file1.txt" },
      { content: "second file content", filename: "file2.txt" },
      { content: "third file content", filename: "file3.txt" },
    ];

    const uploadResults = [];
    for (const file of files) {
      const metadata = {
        name: file.filename,
        size_bytes: file.content.length,
      };
      const result = await harness.uploadFile(
        "testuser",
        file.content,
        metadata
      );
      uploadResults.push(result);
    }

    // verify all files were uploaded successfully
    expect(uploadResults).toHaveLength(3);
    uploadResults.forEach((result, index) => {
      expect(result.file_id).toBeGreaterThan(0);

      const decryptedContent = harness.decryptFileContent(
        result.test_data.encrypted_file_content,
        result.test_data.client_data
      );
      const expectedContent = files[index];
      expect(expectedContent).toBeDefined();
      expect(decryptedContent).toBe(expectedContent!.content);
    });

    // verify all file IDs are unique
    const fileIds = uploadResults.map((r) => r.file_id);
    const uniqueIds = new Set(fileIds);
    expect(uniqueIds.size).toBe(fileIds.length);
  });
});<|MERGE_RESOLUTION|>--- conflicted
+++ resolved
@@ -2,18 +2,59 @@
 import { getTestHarness } from "./setup";
 
 describe("File Upload API", () => {
-  const harness = getTestHarness();
-
-  test("successful file upload with encryption", async () => {
-    await harness.createUser("testuser");
-
-    const originalContent = "test file content";
-    const metadata = {
-      name: "test.txt",
-      size_bytes: originalContent.length,
-    };
-
-<<<<<<< HEAD
+  let testUser: any;
+  let testUserKeyBundle: any;
+  let serverUrl: string;
+
+  beforeAll(async () => {
+    await setupTestDb();
+    await ensureTestServerRunning();
+    serverUrl = getTestServerUrl();
+
+    // Set up the database mock after testDb is initialized
+    mockDbModule = mock.module("~/db", () => ({
+      db: testDb,
+    }));
+
+    // Create test user
+    const testUserData = await createTestUser("testuser");
+    testUser = testUserData.user;
+    testUserKeyBundle = testUserData.keyBundle;
+  });
+
+  beforeEach(async () => {
+    await testDb.delete(filesTable);
+  });
+
+  afterEach(() => {
+    cleanupEncryptedDrive();
+  });
+
+  async function makeAuthenticatedUploadRequest(
+    requestBody: any,
+    username = testUser.username
+  ) {
+    return await makeAuthenticatedPOST(
+      "/api/fs/upload",
+      requestBody,
+      testUser,
+      testUserKeyBundle,
+      serverUrl,
+      username
+    );
+  }
+
+  async function makeUnauthenticatedRequest(
+    requestBody: any,
+    headerOverrides: Record<string, string> = {}
+  ) {
+    const defaultHeaders = {
+      "Content-Type": "application/json",
+      "X-Username": testUser.username,
+      "X-Timestamp": new Date().toISOString(),
+      "X-Signature": "fake||signature",
+    };
+
     return await fetch(`${serverUrl}/api/fs/upload`, {
       method: "POST",
       headers: { ...defaultHeaders, ...headerOverrides },
@@ -94,21 +135,21 @@
     const files = await testDb.select().from(filesTable);
     expect(files).toHaveLength(0);
   }
+  const harness = getTestHarness();
 
   test("successful file upload with encryption", async () => {
+    await harness.createUser("testuser");
+
     const originalContent = "test file content";
-    const encrypted = createEncryptedFileContent(originalContent);
-    const requestBody = createUploadRequestBody(
-      encrypted.encrypted_file_content,
-      encrypted.encrypted_metadata,
-      testUser,
-      testUserKeyBundle
-=======
+    const metadata = {
+      name: "test.txt",
+      size_bytes: originalContent.length,
+    };
+
     const uploadResult = await harness.uploadFile(
       "testuser",
       originalContent,
       metadata
->>>>>>> bac1ab92
     );
     expect(uploadResult.file_id).toBeGreaterThan(0);
 
