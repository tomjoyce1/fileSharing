--- conflicted
+++ resolved
@@ -1,11 +1,8 @@
 import QtQuick 2.15
 import QtQuick.Controls 2.15
-<<<<<<< HEAD
 import QtQuick.Controls.Material 2.15
-=======
 import QtQuick.Controls.Material
 import QtQuick.Layouts 1.15
->>>>>>> 74a0d597
 
 Item {
     id: root
