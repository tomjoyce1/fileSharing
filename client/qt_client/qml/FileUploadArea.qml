import QtQuick 2.15
import QtQuick.Controls 2.15
import QtQuick.Controls.Material
import QtQuick.Layouts 1.15

<<<<<<< HEAD
Item {
    id: root
    Layout.fillWidth: true
    Layout.preferredHeight: 180

    signal filesDropped(var urls)
    signal uploadRequested(var urls)
    signal cancelRequested()
=======
Rectangle {
    id: uploadArea
    property var appwin

    width: parent.width
    height: 140
    radius: 8
    border.width: 1
    border.color: appwin ? appwin.Material.divider : "gray"
    color: dropArea.containsDrag
        ? (appwin ? appwin.Material.accent.lighter(1.7) : "#2196f3")
        : (appwin ? appwin.Material.background : "white")

    signal filesDropped(var fileUrls)
    signal uploadRequested(var fileUrls)
    signal browseRequested()

    // 1) DropArea for drag-drop
    DropArea {
        id: dropArea
        anchors.fill: parent
        onDropped: filesDropped(drop.urls)
    }
>>>>>>> 74a0d597

    property var lastFiles: []

    Rectangle {
        id: frame
        anchors.fill: parent
        color: Material.color(Material.DeepPurple, Material.Shade50)
        radius: 8

        DropArea {
            anchors.fill: parent
            onDropped: {
                root.lastFiles = drop.urls
                filesDropped(drop.urls)
            }
        }

        ColumnLayout {
            anchors.fill: parent
            anchors.margins: 12
            spacing: 16
            id: column


            Label {
                text: qsTr("Drop Files Here")
                font.pixelSize: 16
                color: Material.onSurface
                horizontalAlignment: Text.AlignHCenter
                Layout.alignment: Qt.AlignHCenter
                topPadding: 10

            }

            Label {
                text: qsTr("OR")
                font.pixelSize: 12
                color: Material.color(Material.DeepPurple, Material.Shade400)
                horizontalAlignment: Text.AlignHCenter
                Layout.alignment: Qt.AlignHCenter
            }


            Button {
                text: qsTr("Browse files")
               flat: true
               leftPadding: 0; rightPadding: 0; topPadding: 0; bottomPadding: 0
               background: Rectangle { color: "transparent" }
               font.pixelSize: 16
               Layout.alignment: Qt.AlignHCenter
               Component.onCompleted: __behavior.cursorShape = Qt.PointingHandCursor

            }


            RowLayout {
                Layout.alignment: Qt.AlignHCenter
                spacing: 5
                anchors.bottom: column.bottom


                Button {
                    id: uploadBtn
                    text: qsTr("Upload")
                    enabled: root.lastFiles.length > 0
                    width: 50; height: 30
                    background: Rectangle {
                        color: Material.surface
                        border.color: Material.accent
                        border.width: 1
                        radius: 4
                    }
                    contentItem: Label {
                        text: uploadBtn.text
                        anchors.centerIn: parent
                        font.pixelSize: 11
                        color: Material.accent
                    }
                    onClicked: uploadRequested(root.lastFiles)
                    Component.onCompleted: __behavior.cursorShape = Qt.PointingHandCursor
                }


                Button {
                    id: cancelBtn
                    text: qsTr("Cancel")
                    width: 50; height: 30
                    background: Rectangle {
                        color: Material.accent
                        radius: 4
                    }
                    contentItem: Label {
                        text: cancelBtn.text
                        anchors.centerIn: parent
                        font.pixelSize: 11
                        color: Material.surface
                    }
                    onClicked: cancelRequested()
                    Component.onCompleted: __behavior.cursorShape = Qt.PointingHandCursor
                }
            }

        }
    }
}<|MERGE_RESOLUTION|>--- conflicted
+++ resolved
@@ -3,7 +3,6 @@
 import QtQuick.Controls.Material
 import QtQuick.Layouts 1.15
 
-<<<<<<< HEAD
 Item {
     id: root
     Layout.fillWidth: true
@@ -12,31 +11,6 @@
     signal filesDropped(var urls)
     signal uploadRequested(var urls)
     signal cancelRequested()
-=======
-Rectangle {
-    id: uploadArea
-    property var appwin
-
-    width: parent.width
-    height: 140
-    radius: 8
-    border.width: 1
-    border.color: appwin ? appwin.Material.divider : "gray"
-    color: dropArea.containsDrag
-        ? (appwin ? appwin.Material.accent.lighter(1.7) : "#2196f3")
-        : (appwin ? appwin.Material.background : "white")
-
-    signal filesDropped(var fileUrls)
-    signal uploadRequested(var fileUrls)
-    signal browseRequested()
-
-    // 1) DropArea for drag-drop
-    DropArea {
-        id: dropArea
-        anchors.fill: parent
-        onDropped: filesDropped(drop.urls)
-    }
->>>>>>> 74a0d597
 
     property var lastFiles: []
 
