--- conflicted
+++ resolved
@@ -9,7 +9,6 @@
     property var appwin
 
     width: 220
-<<<<<<< HEAD
     color: white
 
     // load your bundled Material Icons font
@@ -18,12 +17,6 @@
         source: "qrc:/resources/fonts/MaterialIcons-Regular.ttf"
         onStatusChanged: console.log("FontLoader:", status, materialIcons.name)
     }
-=======
-    color: appwin ? appwin.Material.surface : "white"
-
-    border.color: appwin ? appwin.Material.divider : "gray"
-    border.width: 1
->>>>>>> 74a0d597
 
     ColumnLayout {
         anchors.fill: parent
@@ -99,13 +92,7 @@
 
         // FileUploadArea
         FileUploadArea {
-<<<<<<< HEAD
             // signals: uploadRequested, cancelRequested…
-=======
-            appwin: root.appwin
-            onFilesDropped:   console.log("dropped:", fileUrls)
-            onUploadRequested: console.log("upload:", fileUrls)
->>>>>>> 74a0d597
         }
 
 
