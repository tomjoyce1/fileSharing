cmake_minimum_required(VERSION 3.16)
project(qt_client LANGUAGES CXX)

set(CMAKE_CXX_STANDARD 17)
set(CMAKE_AUTOMOC   ON)
set(CMAKE_AUTORCC   ON)
set(CMAKE_AUTOUIC   ON)

find_package(Qt6 REQUIRED COMPONENTS
    Gui
    Qml
    Quick
    QuickControls2
    QuickDialogs2
    Widgets

)

add_executable(qt_client
    src/main.cpp
    src/LoginHandler.cpp
    src/LoginHandler.h
        src/LoginHandler.cpp
        src/LoginHandler.cpp
)

target_link_libraries(qt_client PRIVATE
    Qt6::Gui
    Qt6::Qml
    Qt6::Quick
    Qt6::QuickControls2
    Qt6::QuickDialogs2
    Qt6::Widgets
)

# Bundle ALL QML under the prefix "/" in the QRC:
qt6_add_resources(qt_client
    PREFIX /
    FILES
        qml/MainView.qml
        qml/Sidebar.qml
        qml/FileRow.qml
        qml/FileTable.qml
        qml/Login.qml
        qml/FileUploadArea.qml
<<<<<<< HEAD
        qml/NavButton.qml
        qml/AppTopBar.qml
        resources/fonts/MaterialIcons-Regular.ttf
=======

        assets/BLACKs.png
        assets/graybg.jpg
        assets/image1.png
        assets/SHAREBLACK.png
        "assets/product-sans/Product Sans Regular.ttf"
        "assets/product-sans/Product Sans Bold.ttf"
        "assets/product-sans/Product Sans Italic.ttf"

>>>>>>> 74a0d597
)

qt6_import_plugins(qt_client)
qt_finalize_executable(qt_client)<|MERGE_RESOLUTION|>--- conflicted
+++ resolved
@@ -43,11 +43,9 @@
         qml/FileTable.qml
         qml/Login.qml
         qml/FileUploadArea.qml
-<<<<<<< HEAD
         qml/NavButton.qml
         qml/AppTopBar.qml
         resources/fonts/MaterialIcons-Regular.ttf
-=======
 
         assets/BLACKs.png
         assets/graybg.jpg
@@ -57,7 +55,6 @@
         "assets/product-sans/Product Sans Bold.ttf"
         "assets/product-sans/Product Sans Italic.ttf"
 
->>>>>>> 74a0d597
 )
 
 qt6_import_plugins(qt_client)
